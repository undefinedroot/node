--- conflicted
+++ resolved
@@ -2080,16 +2080,6 @@
   return args.This();
 }
 
-<<<<<<< HEAD
-=======
-  int CipherUpdate(char* data, int len, unsigned char** out, int* out_len) {
-    if (!initialised_) return 0;
-    *out_len = len+EVP_CIPHER_CTX_block_size(&ctx);
-    *out = new unsigned char[*out_len];
-    return EVP_CipherUpdate(&ctx, *out, out_len, (unsigned char*)data, len);
-  }
->>>>>>> f59ab10a
-
 Handle<Value> CipherBase::Init(char* cipher_type,
                                char* key_buf,
                                int key_buf_len) {
@@ -2239,50 +2229,31 @@
                           len);
 }
 
-<<<<<<< HEAD
 
 Handle<Value> CipherBase::Update(const Arguments& args) {
   HandleScope scope(node_isolate);
 
   CipherBase* cipher = ObjectWrap::Unwrap<CipherBase>(args.This());
 
-  ASSERT_IS_BUFFER(args[0]);
-=======
-    ASSERT_IS_STRING_OR_BUFFER(args[0]);
-
-    // Only copy the data if we have to, because it's a string
-    unsigned char* out = 0;
-    int out_len = 0, r;
-    if (args[0]->IsString()) {
-      enum encoding encoding = ParseEncoding(args[1], BINARY);
-      size_t buflen = StringBytes::StorageSize(args[0], encoding);
-      char* buf = new char[buflen];
-      size_t written = StringBytes::Write(buf, buflen, args[0], encoding);
-      r = cipher->CipherUpdate(buf, written, &out, &out_len);
-      delete[] buf;
-    } else {
-      char* buf = Buffer::Data(args[0]);
-      size_t buflen = Buffer::Length(args[0]);
-      r = cipher->CipherUpdate(buf, buflen, &out, &out_len);
-    }
-
-    if (r == 0) {
-      delete[] out;
-      return ThrowCryptoTypeError(ERR_get_error());
-    }
->>>>>>> f59ab10a
+  ASSERT_IS_STRING_OR_BUFFER(args[0]);
 
   unsigned char* out = NULL;
   bool r;
   int out_len = 0;
-  char* buffer_data = Buffer::Data(args[0]);
-  size_t buffer_length = Buffer::Length(args[0]);
-
-<<<<<<< HEAD
-  r = cipher->Update(buffer_data, buffer_length, &out, &out_len);
-=======
-    if (out) delete[] out;
->>>>>>> f59ab10a
+
+  // Only copy the data if we have to, because it's a string
+  if (args[0]->IsString()) {
+    enum encoding encoding = ParseEncoding(args[1], BINARY);
+    size_t buflen = StringBytes::StorageSize(args[0], encoding);
+    char* buf = new char[buflen];
+    size_t written = StringBytes::Write(buf, buflen, args[0], encoding);
+    r = cipher->Update(buf, written, &out, &out_len);
+    delete[] buf;
+  } else {
+    char* buf = Buffer::Data(args[0]);
+    size_t buflen = Buffer::Length(args[0]);
+    r = cipher->Update(buf, buflen, &out, &out_len);
+  }
 
   if (!r) {
     delete[] out;
@@ -2290,6 +2261,8 @@
   }
 
   Buffer* buf = Buffer::New(reinterpret_cast<char*>(out), out_len);
+
+  if (out) delete[] out;
 
   return scope.Close(buf->handle_);
 }
@@ -2348,13 +2321,8 @@
 }
 
 
-<<<<<<< HEAD
 void Hmac::Initialize(v8::Handle<v8::Object> target) {
   HandleScope scope(node_isolate);
-=======
-    *out_len = len+EVP_CIPHER_CTX_block_size(&ctx);
-    *out = new unsigned char[*out_len];
->>>>>>> f59ab10a
 
   Local<FunctionTemplate> t = FunctionTemplate::New(New);
 
@@ -2406,6 +2374,7 @@
     return ThrowError("Must give hashtype string, key as arguments");
   }
 
+
   ASSERT_IS_BUFFER(args[1]);
 
   String::Utf8Value hashType(args[0]);
@@ -2436,14 +2405,22 @@
 
   Hmac* hmac = ObjectWrap::Unwrap<Hmac>(args.This());
 
-  ASSERT_IS_BUFFER(args[0]);
-
+  ASSERT_IS_STRING_OR_BUFFER(args[0]);
+
+  // Only copy the data if we have to, because it's a string
   bool r;
-
-  char* buffer_data = Buffer::Data(args[0]);
-  size_t buffer_length = Buffer::Length(args[0]);
-
-  r = hmac->HmacUpdate(buffer_data, buffer_length);
+  if (args[0]->IsString()) {
+    enum encoding encoding = ParseEncoding(args[1], BINARY);
+    size_t buflen = StringBytes::StorageSize(args[0], encoding);
+    char* buf = new char[buflen];
+    size_t written = StringBytes::Write(buf, buflen, args[0], encoding);
+    r = hmac->HmacUpdate(buf, written);
+    delete[] buf;
+  } else {
+    char* buf = Buffer::Data(args[0]);
+    size_t buflen = Buffer::Length(args[0]);
+    r = hmac->HmacUpdate(buf, buflen);
+  }
 
   if (!r) {
     return ThrowTypeError("HmacUpdate fail");
@@ -2452,7 +2429,6 @@
   return args.This();
 }
 
-<<<<<<< HEAD
 
 bool Hmac::HmacDigest(unsigned char** md_value, unsigned int* md_len) {
   if (!initialised_) return false;
@@ -2469,33 +2445,14 @@
 
   Hmac* hmac = ObjectWrap::Unwrap<Hmac>(args.This());
 
+  enum encoding encoding = BUFFER;
+  if (args.Length() >= 1) {
+    encoding = ParseEncoding(args[0]->ToString(), BUFFER);
+  }
+
   unsigned char* md_value = NULL;
   unsigned int md_len = 0;
   Local<Value> outString;
-=======
-    ASSERT_IS_STRING_OR_BUFFER(args[0]);
-
-    // Only copy the data if we have to, because it's a string
-    unsigned char* out = 0;
-    int out_len = 0, r;
-    if (args[0]->IsString()) {
-      enum encoding encoding = ParseEncoding(args[1], BINARY);
-      size_t buflen = StringBytes::StorageSize(args[0], encoding);
-      char* buf = new char[buflen];
-      size_t written = StringBytes::Write(buf, buflen, args[0], encoding);
-      r = cipher->DecipherUpdate(buf, written, &out, &out_len);
-      delete[] buf;
-    } else {
-      char* buf = Buffer::Data(args[0]);
-      size_t buflen = Buffer::Length(args[0]);
-      r = cipher->DecipherUpdate(buf, buflen, &out, &out_len);
-    }
-
-    if (r == 0) {
-      delete[] out;
-      return ThrowCryptoTypeError(ERR_get_error());
-    }
->>>>>>> f59ab10a
 
   bool r = hmac->HmacDigest(&md_value, &md_len);
   if (!r) {
@@ -2503,16 +2460,13 @@
     md_len = 0;
   }
 
-  Buffer* buf = Buffer::New(reinterpret_cast<char*>(md_value), md_len);
-
-<<<<<<< HEAD
-  return scope.Close(buf->handle_);
-}
-
-=======
-    return scope.Close(outString);
-  }
->>>>>>> f59ab10a
+  outString = StringBytes::Encode(
+        reinterpret_cast<const char*>(md_value), md_len, encoding);
+
+  delete[] md_value;
+  return scope.Close(outString);
+}
+
 
 void Hash::Initialize(v8::Handle<v8::Object> target) {
   HandleScope scope(node_isolate);
@@ -2571,13 +2525,22 @@
 
   Hash* hash = ObjectWrap::Unwrap<Hash>(args.This());
 
-  ASSERT_IS_BUFFER(args[0]);
-
+  ASSERT_IS_STRING_OR_BUFFER(args[0]);
+
+  // Only copy the data if we have to, because it's a string
   bool r;
-
-  char* buffer_data = Buffer::Data(args[0]);
-  size_t buffer_length = Buffer::Length(args[0]);
-  r = hash->HashUpdate(buffer_data, buffer_length);
+  if (args[0]->IsString()) {
+    enum encoding encoding = ParseEncoding(args[1], BINARY);
+    size_t buflen = StringBytes::StorageSize(args[0], encoding);
+    char* buf = new char[buflen];
+    size_t written = StringBytes::Write(buf, buflen, args[0], encoding);
+    r = hash->HashUpdate(buf, written);
+    delete[] buf;
+  } else {
+    char* buf = Buffer::Data(args[0]);
+    size_t buflen = Buffer::Length(args[0]);
+    r = hash->HashUpdate(buf, buflen);
+  }
 
   if (!r) {
     return ThrowTypeError("HashUpdate fail");
@@ -2594,6 +2557,11 @@
 
   if (!hash->initialised_) {
     return ThrowError("Not initialized");
+  }
+
+  enum encoding encoding = BUFFER;
+  if (args.Length() >= 1) {
+    encoding = ParseEncoding(args[0]->ToString(), BUFFER);
   }
 
   unsigned char md_value[EVP_MAX_MD_SIZE];
@@ -2603,9 +2571,8 @@
   EVP_MD_CTX_cleanup(&hash->mdctx_);
   hash->initialised_ = false;
 
-  Buffer* buf = Buffer::New(reinterpret_cast<char*>(md_value), md_len);
-
-  return scope.Close(buf->handle_);
+  return scope.Close(StringBytes::Encode(
+        reinterpret_cast<const char*>(md_value), md_len, encoding));
 }
 
 
@@ -2624,7 +2591,6 @@
 }
 
 
-<<<<<<< HEAD
 Handle<Value> Sign::New(const Arguments& args) {
   HandleScope scope(node_isolate);
 
@@ -2633,25 +2599,6 @@
 
   return args.This();
 }
-
-=======
-    ASSERT_IS_STRING_OR_BUFFER(args[0]);
-
-    // Only copy the data if we have to, because it's a string
-    int r;
-    if (args[0]->IsString()) {
-      enum encoding encoding = ParseEncoding(args[1], BINARY);
-      size_t buflen = StringBytes::StorageSize(args[0], encoding);
-      char* buf = new char[buflen];
-      size_t written = StringBytes::Write(buf, buflen, args[0], encoding);
-      r = hmac->HmacUpdate(buf, written);
-      delete[] buf;
-    } else {
-      char* buf = Buffer::Data(args[0]);
-      size_t buflen = Buffer::Length(args[0]);
-      r = hmac->HmacUpdate(buf, buflen);
-    }
->>>>>>> f59ab10a
 
 Handle<Value> Sign::SignInit(const char* sign_type) {
   HandleScope scope(node_isolate);
@@ -2667,38 +2614,14 @@
   return Null(node_isolate);
 }
 
-<<<<<<< HEAD
-=======
-  static Handle<Value> HmacDigest(const Arguments& args) {
-    Hmac *hmac = ObjectWrap::Unwrap<Hmac>(args.This());
-
-    HandleScope scope;
-
-    enum encoding encoding = BUFFER;
-    if (args.Length() >= 1) {
-      encoding = ParseEncoding(args[0]->ToString(), BUFFER);
-    }
-
-    unsigned char* md_value = NULL;
-    unsigned int md_len = 0;
-    Local<Value> outString;
->>>>>>> f59ab10a
 
 Handle<Value> Sign::SignInit(const Arguments& args) {
   HandleScope scope(node_isolate);
 
-<<<<<<< HEAD
   Sign* sign = ObjectWrap::Unwrap<Sign>(args.This());
 
   if (args.Length() == 0 || !args[0]->IsString()) {
     return ThrowError("Must give signtype string as argument");
-=======
-    outString = StringBytes::Encode(
-          reinterpret_cast<const char*>(md_value), md_len, encoding);
-
-    delete[] md_value;
-    return scope.Close(outString);
->>>>>>> f59ab10a
   }
 
   String::Utf8Value sign_type(args[0]);
@@ -2726,14 +2649,22 @@
 
   Sign* sign = ObjectWrap::Unwrap<Sign>(args.This());
 
-  ASSERT_IS_BUFFER(args[0]);
-
-  bool r;
-
-  char* buffer_data = Buffer::Data(args[0]);
-  size_t buffer_length = Buffer::Length(args[0]);
-
-  r = sign->SignUpdate(buffer_data, buffer_length);
+  ASSERT_IS_STRING_OR_BUFFER(args[0]);
+
+  // Only copy the data if we have to, because it's a string
+  int r;
+  if (args[0]->IsString()) {
+    enum encoding encoding = ParseEncoding(args[1], BINARY);
+    size_t buflen = StringBytes::StorageSize(args[0], encoding);
+    char* buf = new char[buflen];
+    size_t written = StringBytes::Write(buf, buflen, args[0], encoding);
+    r = sign->SignUpdate(buf, written);
+    delete[] buf;
+  } else {
+    char* buf = Buffer::Data(args[0]);
+    size_t buflen = Buffer::Length(args[0]);
+    r = sign->SignUpdate(buf, buflen);
+  }
 
   if (!r) {
     return ThrowTypeError("SignUpdate fail");
@@ -2769,34 +2700,20 @@
 Handle<Value> Sign::SignFinal(const Arguments& args) {
   HandleScope scope(node_isolate);
 
-<<<<<<< HEAD
   Sign* sign = ObjectWrap::Unwrap<Sign>(args.This());
 
   unsigned char* md_value;
   unsigned int md_len;
   Local<Value> outString;
 
+  enum encoding encoding = BUFFER;
+  if (args.Length() >= 2) {
+    encoding = ParseEncoding(args[1]->ToString(), BUFFER);
+  }
+
   ASSERT_IS_BUFFER(args[0]);
   ssize_t len = Buffer::Length(args[0]);
   char* buf = Buffer::Data(args[0]);
-=======
-    ASSERT_IS_STRING_OR_BUFFER(args[0]);
-
-    // Only copy the data if we have to, because it's a string
-    int r;
-    if (args[0]->IsString()) {
-      enum encoding encoding = ParseEncoding(args[1], BINARY);
-      size_t buflen = StringBytes::StorageSize(args[0], encoding);
-      char* buf = new char[buflen];
-      size_t written = StringBytes::Write(buf, buflen, args[0], encoding);
-      r = hash->HashUpdate(buf, written);
-      delete[] buf;
-    } else {
-      char* buf = Buffer::Data(args[0]);
-      size_t buflen = Buffer::Length(args[0]);
-      r = hash->HashUpdate(buf, buflen);
-    }
->>>>>>> f59ab10a
 
   md_len = 8192; // Maximum key size is 8192 bits
   md_value = new unsigned char[md_len];
@@ -2808,35 +2725,20 @@
     md_len = 0;
   }
 
-  Buffer* ret = Buffer::New(reinterpret_cast<char*>(md_value), md_len);
+  outString = StringBytes::Encode(
+      reinterpret_cast<const char*>(md_value), md_len, encoding);
+
   delete[] md_value;
-
-<<<<<<< HEAD
-  return scope.Close(ret->handle_);
-}
-=======
-    enum encoding encoding = BUFFER;
-    if (args.Length() >= 1) {
-      encoding = ParseEncoding(args[0]->ToString(), BUFFER);
-    }
-
-    unsigned char md_value[EVP_MAX_MD_SIZE];
-    unsigned int md_len;
->>>>>>> f59ab10a
-
-
-<<<<<<< HEAD
+  return scope.Close(outString);
+}
+
+
 void Verify::Initialize(v8::Handle<v8::Object> target) {
   HandleScope scope(node_isolate);
 
   Local<FunctionTemplate> t = FunctionTemplate::New(New);
 
   t->InstanceTemplate()->SetInternalFieldCount(1);
-=======
-    return scope.Close(StringBytes::Encode(
-          reinterpret_cast<const char*>(md_value), md_len, encoding));
-  }
->>>>>>> f59ab10a
 
   NODE_SET_PROTOTYPE_METHOD(t, "init", VerifyInit);
   NODE_SET_PROTOTYPE_METHOD(t, "update", VerifyUpdate);
@@ -2905,86 +2807,38 @@
 Handle<Value> Verify::VerifyUpdate(const Arguments& args) {
   HandleScope scope(node_isolate);
 
-<<<<<<< HEAD
   Verify* verify = ObjectWrap::Unwrap<Verify>(args.This());
 
-  ASSERT_IS_BUFFER(args[0]);
-
+  ASSERT_IS_STRING_OR_BUFFER(args[0]);
+
+  // Only copy the data if we have to, because it's a string
   bool r;
-
-  char* buffer_data = Buffer::Data(args[0]);
-  size_t buffer_length = Buffer::Length(args[0]);
-=======
-    ASSERT_IS_STRING_OR_BUFFER(args[0]);
-
-    // Only copy the data if we have to, because it's a string
-    int r;
-    if (args[0]->IsString()) {
-      enum encoding encoding = ParseEncoding(args[1], BINARY);
-      size_t buflen = StringBytes::StorageSize(args[0], encoding);
-      char* buf = new char[buflen];
-      size_t written = StringBytes::Write(buf, buflen, args[0], encoding);
-      r = sign->SignUpdate(buf, written);
-      delete[] buf;
-    } else {
-      char* buf = Buffer::Data(args[0]);
-      size_t buflen = Buffer::Length(args[0]);
-      r = sign->SignUpdate(buf, buflen);
-    }
->>>>>>> f59ab10a
-
-  r = verify->VerifyUpdate(buffer_data, buffer_length);
+  if (args[0]->IsString()) {
+    enum encoding encoding = ParseEncoding(args[1], BINARY);
+    size_t buflen = StringBytes::StorageSize(args[0], encoding);
+    char* buf = new char[buflen];
+    size_t written = StringBytes::Write(buf, buflen, args[0], encoding);
+    r = verify->VerifyUpdate(buf, written);
+    delete[] buf;
+  } else {
+    char* buf = Buffer::Data(args[0]);
+    size_t buflen = Buffer::Length(args[0]);
+    r = verify->VerifyUpdate(buf, buflen);
+  }
 
   if (!r) {
     return ThrowTypeError("VerifyUpdate fail");
   }
 
-<<<<<<< HEAD
   return args.This();
 }
-=======
-  static Handle<Value> SignFinal(const Arguments& args) {
-    Sign *sign = ObjectWrap::Unwrap<Sign>(args.This());
-
-    HandleScope scope;
-
-    unsigned char* md_value;
-    unsigned int md_len;
-    Local<Value> outString;
-
-    ASSERT_IS_BUFFER(args[0]);
-    ssize_t len = Buffer::Length(args[0]);
-
-    enum encoding encoding = BUFFER;
-    if (args.Length() >= 2) {
-      encoding = ParseEncoding(args[1]->ToString(), BUFFER);
-    }
-
-    char* buf = new char[len];
-    ssize_t written = DecodeWrite(buf, len, args[0], BUFFER);
-    assert(written == len);
-
-    md_len = 8192; // Maximum key size is 8192 bits
-    md_value = new unsigned char[md_len];
-
-    int r = sign->SignFinal(&md_value, &md_len, buf, len);
-    if (r == 0) {
-      md_value = NULL;
-      md_len = r;
-    }
->>>>>>> f59ab10a
-
-
-<<<<<<< HEAD
+
+
 Handle<Value> Verify::VerifyFinal(char* key_pem,
                                   int key_pem_len,
                                   unsigned char* sig,
                                   int siglen) {
   HandleScope scope(node_isolate);
-=======
-    outString = StringBytes::Encode(
-        reinterpret_cast<const char*>(md_value), md_len, encoding);
->>>>>>> f59ab10a
 
   if (!initialised_) {
     return ThrowError("Verify not initalised");
@@ -3062,11 +2916,31 @@
   char* kbuf = Buffer::Data(args[0]);
   ssize_t klen = Buffer::Length(args[0]);
 
-  ASSERT_IS_BUFFER(args[1]);
-  unsigned char* hbuf = reinterpret_cast<unsigned char*>(Buffer::Data(args[1]));
-  ssize_t hlen = Buffer::Length(args[1]);
-
-  return scope.Close(verify->VerifyFinal(kbuf, klen, hbuf, hlen));
+  ASSERT_IS_STRING_OR_BUFFER(args[1]);
+  // BINARY works for both buffers and binary strings.
+  enum encoding encoding = BINARY;
+  if (args.Length() >= 3) {
+    encoding = ParseEncoding(args[2]->ToString(), BINARY);
+  }
+
+  ssize_t hlen = StringBytes::Size(args[1], encoding);
+
+  // only copy if we need to, because it's a string.
+  unsigned char* hbuf;
+  if (args[1]->IsString()) {
+    hbuf = new unsigned char[hlen];
+    ssize_t hwritten = StringBytes::Write(
+        reinterpret_cast<char*>(hbuf), hlen, args[1], encoding);
+    assert(hwritten == hlen);
+  } else {
+    hbuf = reinterpret_cast<unsigned char*>(Buffer::Data(args[1]));
+  }
+
+  Local<Value> retval = Local<Value>::New(verify->VerifyFinal(kbuf, klen, hbuf, hlen));
+  if (args[1]->IsString()) {
+    delete[] hbuf;
+  }
+  return scope.Close(retval);
 }
 
 
@@ -3136,7 +3010,6 @@
 }
 
 
-<<<<<<< HEAD
 Handle<Value> DiffieHellman::DiffieHellmanGroup(const Arguments& args) {
   HandleScope scope(node_isolate);
 
@@ -3147,24 +3020,6 @@
   }
 
   String::Utf8Value group_name(args[0]);
-=======
-    ASSERT_IS_STRING_OR_BUFFER(args[0]);
-
-    // Only copy the data if we have to, because it's a string
-    int r;
-    if (args[0]->IsString()) {
-      enum encoding encoding = ParseEncoding(args[1], BINARY);
-      size_t buflen = StringBytes::StorageSize(args[0], encoding);
-      char* buf = new char[buflen];
-      size_t written = StringBytes::Write(buf, buflen, args[0], encoding);
-      r = verify->VerifyUpdate(buf, written);
-      delete[] buf;
-    } else {
-      char* buf = Buffer::Data(args[0]);
-      size_t buflen = Buffer::Length(args[0]);
-      r = verify->VerifyUpdate(buf, buflen);
-    }
->>>>>>> f59ab10a
 
   modp_group* it = modp_groups;
 
@@ -3195,7 +3050,6 @@
   DiffieHellman* diffieHellman = new DiffieHellman();
   bool initialized = false;
 
-<<<<<<< HEAD
   if (args.Length() > 0) {
     if (args[0]->IsInt32()) {
       initialized = diffieHellman->Init(args[0]->Int32Value());
@@ -3204,36 +3058,6 @@
               reinterpret_cast<unsigned char*>(Buffer::Data(args[0])),
               Buffer::Length(args[0]));
     }
-=======
-    ASSERT_IS_STRING_OR_BUFFER(args[1]);
-
-    // BINARY works for both buffers and binary strings.
-    enum encoding encoding = BINARY;
-    if (args.Length() >= 3) {
-      encoding = ParseEncoding(args[2]->ToString(), BINARY);
-    }
-
-    ssize_t hlen = StringBytes::Size(args[1], encoding);
-
-    if (hlen < 0) {
-      delete[] kbuf;
-      Local<Value> exception = Exception::TypeError(String::New("Bad argument"));
-      return ThrowException(exception);
-    }
-
-    unsigned char* hbuf = new unsigned char[hlen];
-    ssize_t hwritten = StringBytes::Write(
-        reinterpret_cast<char*>(hbuf), hlen, args[1], BINARY);
-    assert(hwritten == hlen);
-
-    int r;
-    r = verify->VerifyFinal(kbuf, klen, hbuf, hlen);
-
-    delete[] kbuf;
-    delete[] hbuf;
-
-    return Boolean::New(r && r != -1);
->>>>>>> f59ab10a
   }
 
   if (!initialized) {
