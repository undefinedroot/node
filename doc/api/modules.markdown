--- conflicted
+++ resolved
@@ -330,7 +330,7 @@
 `__filename`), the entry point of the current application can be obtained
 by checking `require.main.filename`.
 
-<<<<<<< HEAD
+
 ## AMD Compatibility
 
 Node's modules have access to a function named `define`, which may be
@@ -362,7 +362,8 @@
   in fact synchronous**, and using `define()` does not change this fact.
   Node executes the callback immediately, so please plan your programs
   accordingly.
-=======
+
+
 ### Accessing the main module
 
 When a file is run directly from Node, `require.main` is set to its
@@ -377,7 +378,7 @@
 Because `module` provides a `filename` property (normally equivalent to
 `__filename`), the entry point of the current application can be obtained
 by checking `require.main.filename`.
->>>>>>> 88552c51
+
 
 ## Addenda: Package Manager Tips
 
