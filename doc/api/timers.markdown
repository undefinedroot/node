--- conflicted
+++ resolved
@@ -1,10 +1,7 @@
 # Timers
 
-<<<<<<< HEAD
-=======
     Stability: 5 - Locked
 
->>>>>>> 5ca5ec33
 All of the timer functions are globals.  You do not need to `require()`
 this module in order to use them.
 
