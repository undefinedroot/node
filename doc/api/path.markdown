--- conflicted
+++ resolved
@@ -1,9 +1,6 @@
 # Path
-<<<<<<< HEAD
-=======
 
     Stability: 3 - Stable
->>>>>>> 5ca5ec33
 
 This module contains utilities for handling and transforming file
 paths.  Almost all these methods perform only string transformations.
